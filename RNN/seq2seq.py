from collections import Counter
from dataclasses import dataclass
from time import time
from typing import Tuple, Optional, Iterable

import math
import torch
from torch import nn, Tensor, optim
from torch.nn.utils import clip_grad_norm_
from torch.nn.utils.rnn import pack_padded_sequence, pad_packed_sequence

from encoder_decoder import AbstractEncoder, AbstractDecoder, EncoderDecoder
from text_preprocessing import Vocabulary, ST


class Seq2SeqEncoder(AbstractEncoder[Tuple[Tensor, Tensor]]):
    def __init__(self, vocab_size: int, embed_dim: int, hidden_num: int, num_layers: int, dropout: float = 0):
        super().__init__()
        self.embedding_layer = nn.Embedding(vocab_size, embed_dim)
        self.rnn = nn.GRU(embed_dim, hidden_num, num_layers, dropout=dropout)

    def forward(self, input_seq: Tensor, valid_lengths: Optional[Tensor] = None, **kwargs) -> Tuple[Tensor, Tensor]:
        """
        将输入序列编码为中间表示

        :param input_seq: 输入序列张量，由词元索引组成，形状为：(BATCH_SIZE, SEQ_LENGTH)
        :param valid_lengths: 各序列的有效长度，形状为：(BATCH_SIZE,)。None 表示所有序列的有效长度相同
        :return: 编码器输出和最终的隐状态元组，形状为：((SEQ_LENGTH, BATCH_SIZE, HIDDEN_NUM), (NUM_LAYERS, BATCH_SIZE, HIDDEN_NUM))
        """

        if input_seq.dim() != 2: raise ValueError(f'input_seq 应为二维张量！')
        if input_seq.dtype != torch.long: input_seq = input_seq.long()  # 将词元索引转换为 LongTensor（或 IntTensor） 用于 nn.Embedding

        # (BATCH_SIZE, SEQ_LENGTH) -> (BATCH_SIZE, SEQ_LENGTH, EMBED_DIM) -> (SEQ_LENGTH, BATCH_SIZE, EMBED_DIM)
        embedded = self.embedding_layer(input_seq).permute(1, 0, 2).contiguous()  # 将词元索引张量词嵌入后，重排维度，并保证内存连续

        if valid_lengths is None:
            output, state = self.rnn(embedded)  # 未显式地提供初始隐状态，PyTorch 将自动创建全零张量
        else:
            packed = pack_padded_sequence(  # 序列打包，“压缩”为无填充的紧密格式
                input=embedded,
                lengths=valid_lengths.cpu(),  # 确保 valid_lengths 在 CPU 上
                enforce_sorted=False
            )
            output, state = self.rnn(packed)  # 更高效的 RNN 处理
            output, _ = pad_packed_sequence(output)  # 序列解包，转换为填充格式

        return output, state


class Seq2SeqDecoder(AbstractDecoder[Tensor]):
    def __init__(self, vocab_size: int, embed_dim: int, hidden_num: int, num_layers: int, dropout: float = 0):
        super().__init__()
        self.embedding_layer = nn.Embedding(vocab_size, embed_dim)
        self.rnn = nn.GRU(embed_dim + hidden_num, hidden_num, num_layers, dropout=dropout)  # 输入维度需要增加hidden_num
        self.output_layer = nn.Linear(hidden_num, vocab_size)
        self.hidden_num = hidden_num

    def init_state(self, enc_output: Tuple[Tensor, Tensor], **kwargs) -> Tensor:
        """
        从编码器输出中返回上下文向量，作为解码器的初始隐状态

        :param enc_output: 编码器输出
        :return: 解码器的初始隐状态，形状为：(NUM_LAYERS, BATCH_SIZE, HIDDEN_NUM)
        """
        return enc_output[1]  # 编码器的完整隐状态

    def forward(self, input_seq: Tensor, state: Tensor) -> Tuple[Tuple[Tensor, ...], Tensor]:
        """
        执行序列解码

        :param input_seq: 输入序列张量，由词元索引组成，形状为：(BATCH_SIZE, SEQ_LENGTH)
        :param state: 解码器的隐状态，形状为：(NUM_LAYERS, BATCH_SIZE, HIDDEN_NUM)
        :return: 解码器输出和更新后的隐状态元组
        """
        if input_seq.dim() != 2: raise ValueError(f'input_seq 应为二维张量！')
        if input_seq.dtype != torch.long: input_seq = input_seq.long()

        # (BATCH_SIZE, SEQ_LENGTH) -> (BATCH_SIZE, SEQ_LENGTH, EMBED_DIM) -> (SEQ_LENGTH, BATCH_SIZE, EMBED_DIM)
        embedded = self.embedding_layer(input_seq).permute(1, 0, 2).contiguous()  # 将词元索引张量词嵌入后，重排维度，并保证内存连续

        # (NUM_LAYERS, BATCH_SIZE, HIDDEN_NUM) -> (1, BATCH_SIZE, HIDDEN_NUM) -> (SEQ_LENGTH, BATCH_SIZE, HIDDEN_NUM)
        context = state[-1:].expand(embedded.shape[0], -1, -1)  # 使上下文向量与词嵌入向量形状匹配
        rnn_input = torch.cat([embedded, context], dim=2)  # (SEQ_LENGTH, BATCH_SIZE, EMBED_DIM + HIDDEN_NUM)

        output, state = self.rnn(rnn_input, state)  # RNN 前向传播
        output = self.output_layer(output)  # 将 RNN 输出映射到词表空间

        return (output,), state


class SequenceLengthCrossEntropyLoss(nn.Module):
    """基于序列有效长度的交叉熵损失函数，用于忽略序列填充部分的损失计算"""

    def __init__(self, weight: Optional[Tensor] = None, size_average=None, reduce=None, label_smoothing: float = 0.0):
        super().__init__()
        self.cross_entropy = nn.CrossEntropyLoss(weight=weight,
                                                 size_average=size_average,
                                                 ignore_index=-100,  # 使用 PyTorch 默认值
                                                 reduce=reduce,
                                                 reduction='none',  # 设置为 'none' 以便后续手动应用掩码
                                                 label_smoothing=label_smoothing)

    def forward(self, inputs: Tensor, targets: Tensor, valid_lengths: Tensor) -> Tensor:
        """基于序列有效长度计算交叉熵损失

        在序列预测任务下，nn.CrossEntropyLoss 的预测值形状为：(BATCH_SIZE, VOCAB_SIZE, SEQ_LENGTH)
                                                目标值形状为：(BATCH_SIZE, SEQ_LENGTH)
                                                reduction='none' 时的各样本损失值的形状与目标值的一致

        :param inputs: 模型预测的输出，形状为：(SEQ_LENGTH, BATCH_SIZE, VOCAB_SIZE)
        :param targets: 目标标签，形状为：(BATCH_SIZE, SEQ_LENGTH)
        :param valid_lengths: 各序列的有效长度，形状为：(BATCH_SIZE,)
        :return 掩码后损失的平均值
        """
        inputs = inputs.permute(1, 2, 0)  # (SEQ_LENGTH, BATCH_SIZE, VOCAB_SIZE) -> (BATCH_SIZE, VOCAB_SIZE, SEQ_LENGTH)

        seq_length = targets.shape[1]
        mask = torch.arange(seq_length, device=targets.device).unsqueeze(0) < valid_lengths.unsqueeze(1)

        losses = self.cross_entropy(inputs, targets)  # 计算交叉熵损失，形状为：(BATCH_SIZE, SEQ_LENGTH)
        masked_mean_losses = (losses * mask.float()).mean(dim=1)

        return masked_mean_losses


class MultiIgnoreIndicesCrossEntropyLoss(nn.CrossEntropyLoss):
    def __init__(self,
                 ignore_indices: Iterable,
                 weight: Optional[Tensor] = None,
                 size_average=None,
                 reduce=None,
                 reduction: str = 'mean',
                 label_smoothing: float = 0.0):
        super().__init__(
            weight=weight,
            ignore_index=-100,  # 使用 PyTorch 默认值
            size_average=size_average,
            reduce=reduce,
            reduction='none',  # 设置对多个样本的损失值聚合的方式为 'none'，以便应用掩码
            label_smoothing=label_smoothing
        )
        self.ignore_indices = set(ignore_indices)
        self.reduction = reduction

    def forward(self, inputs, targets):
        mask = torch.ones_like(targets, dtype=torch.bool)  # 初始化掩码张量（全为 True）
        for idx in self.ignore_indices:
            mask = mask & (targets != idx)

        losses = super().forward(inputs, targets)  # 首先计算每个位置的损失
        masked_losses = losses * mask.float()  # 掩码后的损失值

        if self.reduction == 'sum':
            return masked_losses.sum()
        elif self.reduction == 'mean':
            return masked_losses.sum() / mask.sum().float().clamp(min=1.0)  # 防止极端情况下的除零错误
        else:
            return masked_losses  # 'none'


def train_one_epoch(
        module: EncoderDecoder,
        data_iter: Iterable[Tuple[Tensor, ...]],
        optimizer: optim.Optimizer,
        criterion: nn.Module,
        tgt_vocab: Vocabulary,
        device: torch.device
) -> Tuple[float, float]:
    """
    一个迭代周期内 Seq2Seq 模型的训练

    :param module: 序列到序列模型
    :param data_iter: 数据集加载器
    :param optimizer: 优化器
    :param criterion: 损失函数
    :param tgt_vocab: 目标语言词表
    :param device: 计算设备
    :return: 平均损失, 训练速度 (tokens/sec)
    """
    sos_idx = tgt_vocab.get_index(ST.SOS)  # 目标语言词表中，序列开始标记词元的索引值
    total_loss = 0.0
    total_tokens = 0

    module.train()  # 每个迭代周期开始前，将模型设置为训练模式
    start_time = time()
    for src, src_valid_len, tgt, tgt_valid_len in data_iter:
        optimizer.zero_grad()  # 每个批次处理前，清除上一次迭代累积的梯度

        src = src.to(device)
        tgt = tgt.to(device)  # 形状为：(BATCH_SIZE, SEQ_LENGTH)
        # src_valid_len 将用于 pack_padded_sequence，不必在 device 上生成副本
        tgt_valid_len = tgt_valid_len.to(device)

        dec_input = torch.cat([  # 以强制教学的方式输入解码器
            torch.full((tgt.shape[0], 1), sos_idx, device=device),  # 形状为 (BATCH_SIZE, 1)、由 sos_idx 填充的张量
            tgt[..., :-1]  # (BATCH_SIZE, SEQ_LENGTH) -> (BATCH_SIZE, SEQ_LENGTH - 1)
        ], dim=1)

        tgt_pred = module(src, dec_input, valid_lengths=src_valid_len)  # 前向传播
        loss = criterion(inputs=tgt_pred[0], targets=tgt, valid_lengths=tgt_valid_len)  # 计算损失

        loss.sum().backward()  # 反向传播
        clip_grad_norm_(module.parameters(), max_norm=2)  # 梯度裁剪
        optimizer.step()  # 更新参数

        num_tokens = tgt_valid_len.sum().item()
        total_loss += loss.sum().item()
        total_tokens += num_tokens

    # 计算平均损失和训练速度
    avg_loss = total_loss / total_tokens
    tokens_per_sec = total_tokens / (time() - start_time)

    return avg_loss, tokens_per_sec


def forecast_autoregressive(
        module: EncoderDecoder,
        src_sentence: str,
        src_vocab: Vocabulary,
        tgt_vocab: Vocabulary,
        device: torch.device,
        max_length: int = 20,
        record_attn_weights: bool = False
) -> tuple[str, Tensor]:
    """
    以自回归方式实现序列预测（生成）

    :param module: 序列到序列模型
    :param src_sentence: 源语言句子
    :param src_vocab: 源语言词表
    :param tgt_vocab: 目标语言词表
    :param max_length: 生成序列的最大长度
    :param device: 计算设备
    :param record_attn_weights: 是否保存注意力权重

    :return: 生成的目标语言句子，必要时返回注意力权重
    """
    # 获取特殊词元索引
    pad_src_index: int = src_vocab.get_index(ST.PAD)
    sos_tgt_index: int = tgt_vocab.get_index(ST.SOS)
    eos_tgt_index: int = tgt_vocab.get_index(ST.EOS)

    # 输入预处理
    src_tokens: list[int] = src_vocab.encode([*src_sentence.lower().split(), ST.EOS])  # 大小写转换、分词、添加 EOS 词元
    src_tokens_pad_trunc: list[int] = [  # 截断或填充到指定长度
        *src_tokens[:max_length],
        *[pad_src_index] * (max_length - len(src_tokens))
    ]

    # 组织逐时间步的输出
    output_tokens: list[int] = []
    attn_weights: list[Tensor] = []

    module.eval()
    with torch.no_grad():
        src_input = torch.tensor([src_tokens_pad_trunc], dtype=torch.long, device=device)  # (BATCH_SIZE=1, SEQ_LENGTH)
        dec_input = torch.tensor(data=[[sos_tgt_index]], dtype=torch.long, device=device)  # (BATCH_SIZE=1, 1)
        src_valid_length = torch.tensor([len(src_tokens)], device=device)  # (BATCH_SIZE=1,)

        for _ in range(max_length):  # 执行预测
            output: tuple[Tensor, ...] = module(src_input, dec_input, valid_lengths=src_valid_length)
<<<<<<< HEAD
            next_token = output[0][-1].argmax(dim=-1).item()  # 最后一个时间步的预测结果（贪心搜索：每一步都选择概率最高的词元）
=======
            next_token = output[0][-1].argmax(dim=-1).item()  # 最后一个时间步的预测结果
>>>>>>> 22a126b1

            if next_token == eos_tgt_index: break
            if record_attn_weights: attn_weights.append(output[1].squeeze(0))

            output_tokens.append(next_token)
            dec_input = torch.cat(tensors=[dec_input, torch.tensor([[next_token]], device=device)],
                                  dim=1)  # (BATCH_SIZE, 1) -> (BATCH_SIZE, 2) -> ...

    tgt_sentence = ' '.join(tgt_vocab.decode(output_tokens))
    stack_attn_weights = torch.stack(attn_weights) if record_attn_weights else torch.tensor([])
    return tgt_sentence, stack_attn_weights


def evaluate_bleu(
        candi_str: str,
        refer_strs: list[str],
        max_n_gram: int = 4,
        weights: Optional[list[float]] = None
) -> float:
    """
    计算候选句子与参考句子之间的 BLEU 分数（基于空格分词）

    :param candi_str: 候选翻译/生成的文本
    :param refer_strs: 一个或多个参考翻译/标准文本
    :param max_n_gram: 最大 n-gram
    :param weights: n-gram 权重列表，默认为均匀权重 [0.25, 0.25, 0.25, 0.25]

    :return: BLEU 得分，范围从 0~1
    """
    weights = [1.0 / max_n_gram] * max_n_gram if weights is None else weights  # 设置默认权重

    if len(weights) != max_n_gram:  # 确保权重列表与最大 n-gram 匹配
        raise ValueError(f'n-gram 权重列表 weights 的长度必须等于 {max_n_gram=}，当前为{len(weights)}')

    candi_tokens: list[str] = candi_str.strip().split()  # 候选文本分词
    candi_len = len(candi_tokens)  # 候选文本长度
    refer_tokens_list: list[list[str]] = [ref.strip().split() for ref in refer_strs]  # 参考文本列表分词
    refer_len = min([len(ref_tokens) for ref_tokens in refer_tokens_list], key=lambda x: abs(x - candi_len))  # 参考文本长度

    # 计算短文本惩罚因子 (Brevity Penalty)
    if candi_len == 0:
        return 0.0  # 避免除以零错误
    bp = 1.0 if candi_len > refer_len else math.exp(1 - refer_len / candi_len)

    precisions = []  # 各阶 n-gram 精度列表
    for n in range(1, max_n_gram + 1):
        candi_ngrams = [' '.join(candi_tokens[i:i + n]) for i in range(len(candi_tokens) - n + 1)]  # 从候选文本中提取 n-gram
        if len(candi_ngrams) == 0:  # 如果没有 n-gram，则精度为小值 1e-10，避免 log(0) 问题
            precisions.append(1e-10)
            continue

        candi_counter = Counter(candi_ngrams)  # 统计候选文本中每个 n-gram 的出现次数
        max_matches = Counter()  # 计算匹配的 n-gram 数量 (对每个参考文本统计，然后取最大值)
        for ref_tokens in refer_tokens_list:
            ref_ngrams = [' '.join(ref_tokens[i:i + n]) for i in range(len(ref_tokens) - n + 1)]  # 从参考文本中提取 n-gram
            ref_counter = Counter(ref_ngrams)

            # 对每个 n-gram，取候选文本和参考文本中出现次数的最小值
            # 然后与当前最大匹配次数比较
            for ngram, count in candi_counter.items():
                max_matches[ngram] = max(max_matches[ngram], min(count, ref_counter[ngram]))

        matches = sum(max_matches.values())  # 计算匹配的 n-gram 总数
        precision = matches / sum(candi_counter.values()) if sum(candi_counter.values()) > 0 else 1e-10  # 计算精度
        precision = max(precision, 1e-10)

        precisions.append(precision)

    log_avg = sum(w * math.log(p) for w, p in zip(weights, precisions))  # 加权几何平均
    bleu = bp * math.exp(log_avg)

    return bleu


@dataclass
class TestSentence:
    """用于测试的源语言与目标语言句子对"""
    src: list[str]
    tgt: list[list[str]]


if __name__ == '__main__':
    from translation_dataset_loader import nmt_eng_fra_dataloader

    BATCH_SIZE = 128
    SEQ_LENGTH = 20
    EMBED_DIM = 256
    HIDDEN_NUM = 256
    NUM_LAYERS = 2
    DROPOUT = 0.2
    LEARNING_RATE = 0.0005
    EPOCHS_NUM = 50
    TEST_INTERVAL = 1
    TEST_SENTENCES = TestSentence(src=["I like apples .",
                                       "She reads books regularly .",
                                       "They play soccer together .",
                                       "We studied French yesterday .",
                                       "The weather is beautiful today ."],
                                  tgt=[["J'aime les pommes .", "J'adore les pommes .", "Les pommes me plaisent .",
                                        "Je raffole des pommes .", "J'apprécie les pommes ."],
                                       ["Elle lit des livres régulièrement .", "Elle lit des livres souvent .",
                                        "Elle lit des livres fréquemment .", "Elle lit régulièrement des ouvrages ."],
                                       ["Ils jouent au football ensemble .", "Ils jouent au foot ensemble .",
                                        "Ils pratiquent le football ensemble .", "Ensemble, ils jouent au football ."],
                                       ["Nous avons étudié le français hier .", "Hier, nous avons étudié le français .",
                                        "Nous avons appris le français hier .", "Nous avons fait du français hier ."],
                                       ["Le temps est magnifique aujourd'hui .", "Il fait beau aujourd'hui .",
                                        "Le temps est splendide aujourd'hui .", "La météo est belle aujourd'hui ."]])

    data_iter, eng_vocab, fra_vocab = nmt_eng_fra_dataloader(BATCH_SIZE, SEQ_LENGTH, num_workers=8)
    device = torch.device('cuda' if torch.cuda.is_available() else 'cpu')

    nmt_model = EncoderDecoder(encoder=Seq2SeqEncoder(len(eng_vocab), EMBED_DIM, HIDDEN_NUM, NUM_LAYERS, DROPOUT),
                               decoder=Seq2SeqDecoder(len(fra_vocab), EMBED_DIM, HIDDEN_NUM, NUM_LAYERS, DROPOUT),
                               device=device)  # 使用默认的模型参数初始化方法，不手动初始化
    optimizer = optim.Adam(nmt_model.parameters(), lr=LEARNING_RATE)
    criterion = SequenceLengthCrossEntropyLoss()

    for epoch in range(EPOCHS_NUM):
        loss, speed = train_one_epoch(nmt_model, data_iter, optimizer, criterion, fra_vocab, device)
        print(f'第 {epoch + 1:03} 轮：损失为 {loss:.3f}，速度为 {speed:.1f} tokens/sec')

        if (epoch + 1) % TEST_INTERVAL == 0:
            for eng, fra in zip(TEST_SENTENCES.src, TEST_SENTENCES.tgt):
                forecast_fra, _ = forecast_autoregressive(nmt_model, eng, eng_vocab, fra_vocab, device)
                print(f'INFO: '
                      f'{eng.ljust(max(map(len, TEST_SENTENCES.src)))} '
                      f'→ (BLEU={evaluate_bleu(forecast_fra, fra, max_n_gram=3):.2f}) {forecast_fra}')<|MERGE_RESOLUTION|>--- conflicted
+++ resolved
@@ -159,6 +159,13 @@
             return masked_losses  # 'none'
 
 
+@dataclass
+class TestSentence:
+    """用于测试的源语言与目标语言句子对"""
+    src: list[str]
+    tgt: list[list[str]]
+
+
 def train_one_epoch(
         module: EncoderDecoder,
         data_iter: Iterable[Tuple[Tensor, ...]],
@@ -215,7 +222,7 @@
     return avg_loss, tokens_per_sec
 
 
-def forecast_autoregressive(
+def forecast_greedy_search(
         module: EncoderDecoder,
         src_sentence: str,
         src_vocab: Vocabulary,
@@ -223,16 +230,16 @@
         device: torch.device,
         max_length: int = 20,
         record_attn_weights: bool = False
-) -> tuple[str, Tensor]:
-    """
-    以自回归方式实现序列预测（生成）
+) -> tuple[str, Tensor | None]:
+    """
+    以贪心搜索的方式实现序列预测（生成）
 
     :param module: 序列到序列模型
     :param src_sentence: 源语言句子
     :param src_vocab: 源语言词表
     :param tgt_vocab: 目标语言词表
+    :param device: 计算设备
     :param max_length: 生成序列的最大长度
-    :param device: 计算设备
     :param record_attn_weights: 是否保存注意力权重
 
     :return: 生成的目标语言句子，必要时返回注意力权重
@@ -261,11 +268,7 @@
 
         for _ in range(max_length):  # 执行预测
             output: tuple[Tensor, ...] = module(src_input, dec_input, valid_lengths=src_valid_length)
-<<<<<<< HEAD
             next_token = output[0][-1].argmax(dim=-1).item()  # 最后一个时间步的预测结果（贪心搜索：每一步都选择概率最高的词元）
-=======
-            next_token = output[0][-1].argmax(dim=-1).item()  # 最后一个时间步的预测结果
->>>>>>> 22a126b1
 
             if next_token == eos_tgt_index: break
             if record_attn_weights: attn_weights.append(output[1].squeeze(0))
@@ -275,7 +278,7 @@
                                   dim=1)  # (BATCH_SIZE, 1) -> (BATCH_SIZE, 2) -> ...
 
     tgt_sentence = ' '.join(tgt_vocab.decode(output_tokens))
-    stack_attn_weights = torch.stack(attn_weights) if record_attn_weights else torch.tensor([])
+    stack_attn_weights = torch.stack(attn_weights) if record_attn_weights else None
     return tgt_sentence, stack_attn_weights
 
 
@@ -338,13 +341,6 @@
     bleu = bp * math.exp(log_avg)
 
     return bleu
-
-
-@dataclass
-class TestSentence:
-    """用于测试的源语言与目标语言句子对"""
-    src: list[str]
-    tgt: list[list[str]]
 
 
 if __name__ == '__main__':
@@ -390,7 +386,7 @@
 
         if (epoch + 1) % TEST_INTERVAL == 0:
             for eng, fra in zip(TEST_SENTENCES.src, TEST_SENTENCES.tgt):
-                forecast_fra, _ = forecast_autoregressive(nmt_model, eng, eng_vocab, fra_vocab, device)
+                forecast_fra, _ = forecast_greedy_search(nmt_model, eng, eng_vocab, fra_vocab, device)
                 print(f'INFO: '
                       f'{eng.ljust(max(map(len, TEST_SENTENCES.src)))} '
                       f'→ (BLEU={evaluate_bleu(forecast_fra, fra, max_n_gram=3):.2f}) {forecast_fra}')